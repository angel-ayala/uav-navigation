--- conflicted
+++ resolved
@@ -77,10 +77,7 @@
     ended = True
     total_reward = 0
     total_episodes = 1
-<<<<<<< HEAD
-=======
     total_iterations = 0
->>>>>>> fb5baa07
     ep_reward = 0
     ep_steps = 0
     timemark = time.time()
@@ -105,10 +102,7 @@
                 leave=False, unit='step',
                 bar_format='{desc}: {n:04d}|{bar}|[{rate_fmt}]')
     for step in range(training_steps):
-<<<<<<< HEAD
-=======
         summary_step(step)
->>>>>>> fb5baa07
         if ended:
             total_iterations += 1
             ep_reward = 0
@@ -125,7 +119,7 @@
             agent.update()
 
         if step % target_update_steps == 0:
-            agent.update_target()
+            agent.update_target_network()
 
         ep_reward += reward
         state = next_state
@@ -139,13 +133,6 @@
             elapsed_time = time.time() - timemark
             tbar.clear()
             print(f"Episode {total_episodes:03d}\n- Learning: {elapsed_time:.3f} seconds\tR: {ep_reward:.4f}\tS: {ep_steps}")
-<<<<<<< HEAD
-            agent.save(outpath / f"agent_ep_{total_episodes:03d}")
-            eval_reward, eval_steps, eval_time = evaluate_agent(
-                agent, env, eval_epsilon, step_callback)
-            total_episodes += 1
-            total_reward += ep_reward
-=======
             agent.save(outpath / f"agent_ep_{total_episodes:03d}.pth")
             if eval_steps > 0:
                 for fc in range(4):
@@ -155,35 +142,25 @@
                     summary().add_scalar(f"Evaluation/EpRewardC{fc}", e_reward, total_episodes)
                     summary().add_scalar(f"Evaluation/EpNumberStepsC{fc}", e_steps, total_episodes)
             total_episodes += 1
->>>>>>> fb5baa07
             tbar.reset()
             tbar.set_description(f"Episode {total_episodes:03d}")
             ended = True
             if step_callback:
                 step_callback.new_episode()
             timemark = time.time()
-<<<<<<< HEAD
-=======
 
         if ended:
             total_reward += ep_reward
             summary().add_scalar('Learning/EpReward', ep_reward, total_iterations)
             summary().add_scalar('Learning/EpNumberSteps', ep_steps, total_iterations)
->>>>>>> fb5baa07
 
     summary().close()
     return total_reward, total_episodes
 
 
-<<<<<<< HEAD
-def evaluate_agent(agent, env, eval_epsilon, step_callback=None):
-    timemark = time.time()
-    state, info = env.reset()
-=======
 def evaluate_agent(agent, env, eval_epsilon, eval_steps, fire_cuadrant=2, step_callback=None):
     timemark = time.time()
     state, info = env.reset(fire_cuadrant=fire_cuadrant)
->>>>>>> fb5baa07
     ep_reward = 0
     ep_steps = 0
     end = False
